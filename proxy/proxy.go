--- conflicted
+++ resolved
@@ -3,6 +3,7 @@
 import (
 	"crypto/tls"
 	"encoding/base64"
+	"errors"
 	"fmt"
 	"io"
 	"net"
@@ -105,6 +106,8 @@
 
 	MaxLoopbacks int
 }
+
+var errMaxLoopbacksReached = errors.New("max loopbacks reached")
 
 // When set, the proxy will skip the TLS verification on outgoing requests.
 func (f Flags) Insecure() bool { return f&Insecure != 0 }
@@ -405,13 +408,8 @@
 	)
 }
 
-<<<<<<< HEAD
-func (p *Proxy) makeUpgradeRequest(ctx *context, route *routing.Route, req *http.Request) {
-	// have to parse url again, because path is not be copied by mapRequest
-=======
 func (p *Proxy) makeUpgradeRequest(ctx *context, route *routing.Route, req *http.Request) error {
 	// have to parse url again, because path is not copied by mapRequest
->>>>>>> 74601ba2
 	backendURL, err := url.Parse(route.Backend)
 	if err != nil {
 		log.Errorf("can not parse backend %s, caused by: %s", route.Backend, err)
@@ -432,10 +430,7 @@
 
 	upgradeProxy.serveHTTP(ctx.responseWriter, req)
 	log.Debugf("finished upgraded protocol %s session", getUpgradeRequest(ctx.request))
-<<<<<<< HEAD
-=======
 	return nil
->>>>>>> 74601ba2
 }
 
 func (p *Proxy) makeBackendRequest(ctx *context) (*http.Response, error) {
@@ -472,9 +467,7 @@
 
 func (p *Proxy) do(ctx *context) error {
 	if ctx.loopCounter > p.maxLoops {
-		p.sendError(ctx, http.StatusInternalServerError)
-		log.Error("max loops reached: ", ctx.route.Id)
-		return errProxyCanceled
+		return errMaxLoopbacksReached
 	}
 
 	ctx.loopCounter++
@@ -498,13 +491,8 @@
 
 	if ctx.deprecatedShunted() {
 		log.Debug("deprecated shunting detected in route: %s", ctx.route.Id)
-<<<<<<< HEAD
-		return errProxyCanceled
+		return &proxyError{handled: true}
 	} else if ctx.shunted() || ctx.route.Shunt || ctx.route.BackendType == eskip.ShuntBackend {
-=======
-		return &proxyError{handled: true}
-	} else if ctx.shunted() || ctx.route.Shunt {
->>>>>>> 74601ba2
 		ctx.ensureDefaultResponse()
 	} else if ctx.route.BackendType == eskip.LoopBackend {
 		loopCTX := ctx.clone()
