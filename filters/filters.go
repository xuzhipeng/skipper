package filters

import (
	"errors"
	"net/http"
)

// Context object providing state and information that is unique to a request.
type FilterContext interface {

	// The response writer object belonging to the incoming request. Used by
	// filters that handle the requests themselves.
	ResponseWriter() http.ResponseWriter

	// The incoming request object. It is forwarded to the route endpoint
	// with its properties changed by the filters.
	Request() *http.Request

	// The response object. It is returned to the client with its
	// properties changed by the filters.
	Response() *http.Response

	// The copy (deep) of the original incoming request or nil if the
	// implementation does not provide it.
	//
	// The object received from this method contains an empty body, and all
	// payload related properties have zero value.
	OriginalRequest() *http.Request

	// The copy (deep) of the original incoming response or nil if the
	// implementation does not provide it.
	//
	// The object received from this method contains an empty body, and all
	// payload related properties have zero value.
	OriginalResponse() *http.Response

	// This method is deprecated. A FilterContext implementation should flag this state
	// internally
	Served() bool

	// This method is deprecated. You should call Serve providing the desired response
	MarkServed()

	// Serve a request with the provided response. It can be used by filters that handle the requests
	// themselves. FilterContext implementations should flag this state and prevent the filter chain
	// from continuing
	Serve(*http.Response)

	// Provides the wildcard parameter values from the request path by their
	// name as the key. (Deprecated.)
	PathParam(string) string

<<<<<<< HEAD
=======
	// Provides all the wildcard parameters from the request path by.
>>>>>>> a9619ae4
	PathParams() map[string]string

	// Provides a read-write state bag, unique to a request and shared by all
	// the filters in the route.
	StateBag() map[string]interface{}

	// Gives filters access to the backend url specified in the route or an empty
	// value in case it's a shunt
	BackendUrl() string

	// Returns the host that will be set for the outgoing proxy request as the
	// 'Host' header.
	OutgoingHost() string

	// Allows explicitly setting the Host header to be sent to the backend, overriding the
	// strategy used by the implementation, which can be either the Host header from the
	// incoming request or the host fragment of the backend url.
	//
	// Filters that need to modify the outgoing 'Host' header, need to use
	// this method instead of setting the Request().Headers["Host"] value.
	// (The requestHeader filter automatically detects if the header name
	// is 'Host' and calls this method.)
	SetOutgoingHost(string)
}

// Filters are created by the Spec components, optionally using filter
// specific settings. When implementing filters, it needs to be taken
// into consideration, that filter instances are route specific and not
// request specific, so any state stored with a filter is shared between
// all requests for the same route and can cause concurrency issues.
type Filter interface {

	// The Request method is called while processing the incoming request.
	Request(FilterContext)

	// The Response method is called while processing the response to be
	// returned.
	Response(FilterContext)
}

// Spec objects are specifications for filters. When initializing the routes,
// the Filter instances are created using the Spec objects found in the
// registry.
type Spec interface {

	// The name of the Spec is used to identify filters in a route definition.
	Name() string

	// Creates a Filter instance. Called with the parameters in the route
	// definition while initializing a route.
	CreateFilter(config []interface{}) (Filter, error)
}

// Registry used to lookup Spec objects while initializing routes.
type Registry map[string]Spec

// Error used in case of invalid filter parameters.
var ErrInvalidFilterParameters = errors.New("invalid filter parameters")

// Registers a filter specification.
func (r Registry) Register(s Spec) {
	r[s.Name()] = s
}<|MERGE_RESOLUTION|>--- conflicted
+++ resolved
@@ -50,10 +50,7 @@
 	// name as the key. (Deprecated.)
 	PathParam(string) string
 
-<<<<<<< HEAD
-=======
 	// Provides all the wildcard parameters from the request path by.
->>>>>>> a9619ae4
 	PathParams() map[string]string
 
 	// Provides a read-write state bag, unique to a request and shared by all
