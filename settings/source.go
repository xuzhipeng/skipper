package settings

import (
<<<<<<< HEAD
	"github.com/mailgun/route"
=======
	"github.com/zalando/skipper/requestmatch"
>>>>>>> d86ab2bb
	"github.com/zalando/skipper/skipper"
	"log"
)

type source struct {
	dispatcher skipper.SettingsDispatcher
}

// creates a skipper.SettingsSource instance.
// expects an instance of the etcd client, a filter registry and a settings dispatcher.
func MakeSource(
	dc skipper.DataClient,
	fr skipper.FilterRegistry,
	sd skipper.SettingsDispatcher,
	ignoreTrailingSlash bool) skipper.SettingsSource {

	// create initial empty settings:
<<<<<<< HEAD
	sd.Push() <- &settings{route.New()}
=======
	rm, _ := requestmatch.Make(nil, false)
	sd.Push() <- &settings{rm}
>>>>>>> d86ab2bb

	s := &source{sd}
	go func() {
		for {
			data := <-dc.Receive()

			ss, err := processRaw(data, fr, ignoreTrailingSlash)
			if err != nil {
				log.Println(err)
				continue
			}

			s.dispatcher.Push() <- ss
		}
	}()

	return s
}

func (s *source) Subscribe(c chan<- skipper.Settings) {
	s.dispatcher.Subscribe(c)
}<|MERGE_RESOLUTION|>--- conflicted
+++ resolved
@@ -1,11 +1,7 @@
 package settings
 
 import (
-<<<<<<< HEAD
-	"github.com/mailgun/route"
-=======
 	"github.com/zalando/skipper/requestmatch"
->>>>>>> d86ab2bb
 	"github.com/zalando/skipper/skipper"
 	"log"
 )
@@ -23,12 +19,8 @@
 	ignoreTrailingSlash bool) skipper.SettingsSource {
 
 	// create initial empty settings:
-<<<<<<< HEAD
-	sd.Push() <- &settings{route.New()}
-=======
 	rm, _ := requestmatch.Make(nil, false)
 	sd.Push() <- &settings{rm}
->>>>>>> d86ab2bb
 
 	s := &source{sd}
 	go func() {
